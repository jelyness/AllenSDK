--- conflicted
+++ resolved
@@ -14,14 +14,9 @@
 # along with Allen SDK.  If not, see <http://www.gnu.org/licenses/>.
 
 import numpy as np
-<<<<<<< HEAD
 from .stimulus_analysis import StimulusAnalysis
-
-=======
-from allensdk.brain_observatory.stimulus_analysis import StimulusAnalysis
-import allensdk.brain_observatory.stimulus_info as stim_info
+import .stimulus_info as stim_info
 import scipy.ndimage 
->>>>>>> cedb7ebe
 
 class LocallySparseNoise(StimulusAnalysis):
     """ Perform tuning analysis specific to the locally sparse noise stimulus.
