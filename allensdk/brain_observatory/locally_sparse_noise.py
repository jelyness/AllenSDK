--- conflicted
+++ resolved
@@ -138,18 +138,11 @@
         self._interlength = 4 * self._sweeplength
         self._extralength = self._sweeplength
 
-<<<<<<< HEAD
-    def get_receptive_field(self):
-        ''' Calculates receptive fields for each cell
-        '''
-        logging.debug("Calculating mean responses")
-        receptive_field = np.empty(
-=======
+
     def get_mean_response(self):
 
         print("Calculating mean responses")
         mean_response = np.empty(
->>>>>>> 43edf267
             (self.nrows, self.ncols, self.numbercells + 1, 2))
 
         for xp in range(self.nrows):
