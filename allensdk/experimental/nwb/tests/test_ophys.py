--- conflicted
+++ resolved
@@ -138,7 +138,6 @@
     rt = plane_segmentation.create_roi_table_region(
         description='Segmented cells with cell_specimen_ids.',
         region=slice(len(roi_mask_dict.keys())))
-<<<<<<< HEAD
     series1 = ophys.get_dff_series(dff_interface, rt, dff, timestamps,
                                    "source", name="test")
     series2 = ophys.get_dff_series(dff_interface, rt, dff, timestamps,
@@ -146,9 +145,4 @@
     series3 = ophys.get_dff_series(dff_interface, rt, dff, timestamps,
                                    "source")
     assert(series1 != series2 and series1 != series3)
-    assert(series2 == series3)
-=======
-    series1 = ophys.get_dff_series(dff_interface, rt, dff, timestamps, name="test")
-    series2 = ophys.get_dff_series(dff_interface, rt, dff, timestamps)
-    series3 = ophys.get_dff_series(dff_interface, rt, dff, timestamps)
->>>>>>> 4c6cff98
+    assert(series2 == series3)