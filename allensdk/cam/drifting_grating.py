--- conflicted
+++ resolved
@@ -38,14 +38,8 @@
         self.response = self.get_response()
         self.peak = self.get_peak()
     
-<<<<<<< HEAD
-    def getResponse(self):
-        DriftingGrating._log.info("Calculating mean responses")
-        
-=======
     def get_response(self):
         print "Calculating mean responses"
->>>>>>> c027ba70
         response = np.empty((self.number_ori, self.number_tf, self.numbercells+1, 3))
         def ptest(x):
             return len(np.where(x<(0.05/(8*5)))[0])
@@ -63,14 +57,8 @@
     
     def get_peak(self):
         '''finds the peak response for each cell'''
-<<<<<<< HEAD
-        DriftingGrating._log.info('Calculating peak response properties')
-        
-        peak = pd.DataFrame(index=range(self.numbercells), columns=('Ori','TF','response_variability_dg','OSI_dg','DSI','peak_DFF_dg','ptest_dg', 'p_run_dg','run_modulation_dg'))
-=======
         print 'Calculating peak response properties'
         peak = pd.DataFrame(index=range(self.numbercells), columns=('ori_dg','tf_dg','response_variability_dg','cv_dg','osi_dg','dsi_dg','peak_dff_dg','ptest_dg', 'p_run_dg','run_modulation_dg'))
->>>>>>> c027ba70
 
         orivals_rad = np.deg2rad(self.orivals)
         for nc in range(self.numbercells):
